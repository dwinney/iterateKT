# Prerequisites
*.d

# Compiled Object files
*.slo
*.lo
*.o
*.obj

# Precompiled Headers
*.gch
*.pch

# Compiled Dynamic libraries
*.so
*.dylib
*.dll

# Fortran module files
*.mod
*.smod

# Compiled Static libraries
*.lai
*.la
*.a
*.lib

# Executables
*.exe
*.out
*.app

# Runtime directories
<<<<<<< HEAD
build/
test/
.vscode/
bin/
lib/
scripts/tests/
dev/
kaon/basis_functions
=======
/build/
/test/
/.vscode/
/bin/
/lib/
physics/phase_shifts/bern/
scripts/tests/comparisons/
/dev/
>>>>>>> 03be8e01

# Outputs 
*.pdf
*.eps
*.ps
*.root
*.dat
*.txt

# hide non-public data
physics/phase_shifts/bern/
data/COMPASS/raw_files<|MERGE_RESOLUTION|>--- conflicted
+++ resolved
@@ -32,7 +32,6 @@
 *.app
 
 # Runtime directories
-<<<<<<< HEAD
 build/
 test/
 .vscode/
@@ -41,16 +40,6 @@
 scripts/tests/
 dev/
 kaon/basis_functions
-=======
-/build/
-/test/
-/.vscode/
-/bin/
-/lib/
-physics/phase_shifts/bern/
-scripts/tests/comparisons/
-/dev/
->>>>>>> 03be8e01
 
 # Outputs 
 *.pdf
