// One iteration is a bunch of saved interpolations of basis functions for
// a single isobar at a given step in the KT solution procedure
//
// ------------------------------------------------------------------------------
// Author:       Daniel Winney (2024)
// Affiliation:  Universitat Bonn
//               Helmholtz Institute (HISKP)
// Email:        daniel.winney@gmail.com
// ------------------------------------------------------------------------------

#include "iteration.hpp"

namespace iterateKT
{
    // -----------------------------------------------------------------------
    // Initialize by saving relevant quantities and setting up interpoaltions
    void raw_iteration::initialize(basis_grid & dat)
    {
        using ROOT::Math::Interpolator;

        _sth = _kinematics->sth(); _pth = _kinematics->pth(); _rth = _kinematics->rth();

        auto interp_type = _settings._interpolation_type;
        // Load up the interpolators from the input data
        for (int i = 0; i < dat.N_basis(); i++)
        {
            _re.push_back(new Interpolator(dat._s_list, dat._re_list[i], interp_type));
            _im.push_back(new Interpolator(dat._s_list, dat._im_list[i], interp_type));

            // Also calculate all the expansion coefficients so we dont need to calculate
            // derivatives multiple times
            double sth_eps = _settings._expansion_offsets[0];
            _sth_expansion.push_back(rthreshold_expansion(i, _sth, +sth_eps));

            double pth_eps = _settings._expansion_offsets[1];
            _below_pth_expansion.push_back(pthreshold_expansion(i, -pth_eps));
            _above_pth_expansion.push_back(pthreshold_expansion(i, +pth_eps));

            double rth_eps = _settings._expansion_offsets[2];
            _below_rth_expansion.push_back(rthreshold_expansion(i, _rth, -rth_eps));
            _above_rth_expansion.push_back(rthreshold_expansion(i, _rth, +rth_eps));
        };

        // Finally, because we have singularities at pth, evaluate below and above it
        // and interpolate in between to get a smooth curve
        for (int i = 0; i < dat.N_basis(); i++)
        {
            std::vector<double> rep, imp, rem, imm;
            for (auto s : dat._s_around_pth)
            {
                complex disp_plus = integral(i, s+IEPS);
                rep.push_back( real(disp_plus) );
                imp.push_back( imag(disp_plus) );

                complex disp_minus = integral(i, s-IEPS);
                rem.push_back( real(disp_minus) );
                imm.push_back( imag(disp_minus) );
            };
            // Use AKIMA interpolation instead of cspline
            auto exc_interp_type = ROOT::Math::Interpolation::Type::kAKIMA;
            _re_excluded_above.push_back(new Interpolator(dat._s_around_pth, rep, exc_interp_type));
            _im_excluded_above.push_back(new Interpolator(dat._s_around_pth, imp, exc_interp_type));
            _re_excluded_below.push_back(new Interpolator(dat._s_around_pth, rem, exc_interp_type));
            _im_excluded_below.push_back(new Interpolator(dat._s_around_pth, imm, exc_interp_type));
        };

        _initialized = true;
    };
    // -----------------------------------------------------------------------
    // The discontinuity of the inhomogenous contribution
    // We were fed this from the constructor so we just access the interpolation
    complex raw_iteration::ksf_inhomogeneity(unsigned int i, double s)
    {
        if (i >= _re_inhom.size()) fatal("raw_iteration", "Requested out of scope basis function!");
        if (s <= _sth || s >= _settings._cutoff || _zeroth) return 0.;
        return _re[i]->Eval(s) + I*_im[i]->Eval(s);
    };

    // -----------------------------------------------------------------------
    // Take the above inhomogeneity and divide by the appropriate number of 
    // nu given by n_singularity
    complex raw_iteration::half_regularized_integrand(unsigned int i, double s)
    {
<<<<<<< HEAD
        if (are_equal(s, _sth, _settings._infinitesimal)) return 0.;
=======
        if (i >= _re_inhom.size()) fatal("raw_iteration", "Requested out of scope basis function!");
        if (_initialized)       return _re_halfreg[i]->Eval(s) + I*_im_halfreg[i]->Eval(s); 
        if (are_equal(s, _sth, _settings._infinitesimal)) return 0.;

        // If no interpolation is saved yet, calculate divide by nu explicitly
        int   n = _n_singularity;
        auto xi = _settings._matching_intervals;
>>>>>>> 03be8e01

        auto     xi = _settings._matching_intervals;
        complex nus = pow(_kinematics->nu(s, xi), _n);
        
        bool close_to_sth = are_equal(s, _sth, xi[0]);
        bool close_to_rth = are_equal(s, _rth, xi[2]);
        // if we're not near any threshold just divide like normal
        if (!close_to_sth && !close_to_rth) return ksf_inhomogeneity(i, s)/nus;

        double s_exp; std::array<complex,3> coeffs;
        if (close_to_sth){ s_exp = _sth; coeffs = _sth_expansion[i]; }
        else             { s_exp = _rth; coeffs = (s > _rth) ? _above_rth_expansion[i] : _below_rth_expansion[i]; };

        complex expansion = 0;
        for (int i = 0; i < coeffs.size(); i++) expansion += coeffs[i] * pow(abs(s-s_exp), i);
        return expansion / nus;
    };

    // Expand the ksf_inhomogeneity near regular thresholds
    std::array<complex,3> raw_iteration::rthreshold_expansion(unsigned int i, double s, double e)
    {
        // These coefficients only depend on the order of the singularity
        std::array<int,4> as, bs, cs;
        switch (_n)
        {
            case 1:  // S-waves
            {
                as = {+15, -12, +4, 8};
                bs = { -5,  +8, -4, 4};
                cs = { +3,  -4, +4, 8};
                break;
            };
            case 3:  // P-waves
            {
                as = {+35, -20, +4, 8};
                bs = {-21, +16, -4, 4};
                cs = {+15, -12, +4, 8};
                break;
            };
            case 5: // D-waves
            {
                as = {+63, -28, +4, 8};
                bs = {-45, +24, -4, 4};
                cs = {+35, -20, +4, 8};
                break;
            };
            case 7: // F-waves
            {
                as = {+99, -36, +4, 8};
                bs = {-77, +32, -4, 4};
                cs = {+63, -28, +4, 8};
                break;
            };
            default : 
           {
            warning("raw_iteration::expansion_coefficients", "Invalid singularity order (n="+to_string(_n)+")!");
            return {NaN<complex>(), NaN<complex>(), NaN<complex>()};
           };
        };

        double s_exp = s+e;
        complex f    = _re[i]->Eval(s_exp)   + I*_im[i]->Eval(s_exp);
        complex fp   = _re[i]->Deriv(s_exp)  + I*_im[i]->Deriv(s_exp);
        complex fpp  = _re[i]->Deriv2(s_exp) + I*_im[i]->Deriv2(s_exp);

        complex a = (as[0]*f+as[1]*e*fp+as[2]*e*e*fpp)/(as[3]*pow(abs(e), _n/2.   ));
        complex b = (bs[0]*f+bs[1]*e*fp+bs[2]*e*e*fpp)/(bs[3]*pow(abs(e), _n/2.+1.));
        complex c = (cs[0]*f+cs[1]*e*fp+cs[2]*e*e*fpp)/(cs[3]*pow(abs(e), _n/2.+2.));

        return {a, b, c};
    };

    // -----------------------------------------------------------------------
    // The fully regularized integrand also removes the singularity at pth
    // This is only a function of the integration variable (no cauchy kernel)
    complex raw_iteration::regularized_integrand(unsigned int i, double s)
    {
        if (s < _sth)    return 0.;

        // xi is the interval around pth we expand around
        double         xi = _settings._matching_intervals[1];
        bool close_to_pth = are_equal( s, _pth, xi);

        // Sign of the s_exp = s \pm epsilon expansion
        auto coeffs =  (s < _pth) ? _below_pth_expansion[i] : _above_pth_expansion[i];

        // Momentum factor we will be dividing out
        complex ks = k(s);

        // if we're not near any threshold just divide like normal
        if (!close_to_pth)
        {
            complex subtracted = half_regularized_integrand(i, s);
            // Subtract away as many terms as required to cancel the singularity at pth
            for (int i = 0; i <= _l; i++) subtracted -= coeffs[i] * pow(_pth-s,i);
            return subtracted/pow(ks, _n);
        };

        // Finally, if we're close to pth return the expansion in k(s)
        complex expansion = 0;
        for (int i = 1+_l; i < coeffs.size(); i++) expansion += coeffs[i] * pow(ks, i-1-_l);
        return expansion;
    };

    // Expand the ksf_inhomogeneity near regular thresholds
    std::array<complex,4> raw_iteration::pthreshold_expansion(unsigned int i, double epsilon)
    {
        // These coefficients only depend on the order of the singularity
        // and whether we're above or below pth
        std::array<int,3> bs, cs, ds;
        switch (sign(epsilon)*int(_n))
        {
            case +1:  // S-waves (above pth)
            {
                bs = {-3, +3, -2};
                cs = {+3, -4, +4};
                ds = {+1, -1, +2};
                break;
            };
            case -1:  // S-waves (below pth)
            {
                bs = {+3, +3, +2};
                cs = {-3, -4, -4};
                ds = {+1, +1, +2};
                break;
            };
            case +3:  // P-waves (above pth)
            {
                bs = {-6, +5, -2};
                cs = {-8, +8, -4};
                ds = {+3, -3, +2};
                break;
            };
            case -3:  // P-waves (below pth)
            {
                bs = {+6, +5, +2};
                cs = {-8, -8, -4};
                ds = {+3, +3, +2};
                break;
            };
            default : fatal("raw_iteration::pthreshold_expansion", "Invalid singularity order (n="+std::to_string(_n)+")!");
        };
        
        // Need up to second derivative
        auto    F     = [this,i](double s){ return half_regularized_integrand(i,s); };
        complex f0    = F(_pth);
        complex f     = F(_pth+epsilon);
        complex fp    = central_difference_derivative<complex>(1, F, _pth+epsilon, _settings._derivative_h);
        complex fpp   = central_difference_derivative<complex>(2, F, _pth+epsilon, _settings._derivative_h);
       
        double  e = abs(epsilon);
        complex a = f0;
        complex b = (bs[0]*(f-f0)+bs[1]*e*fp+bs[2]*e*e*fpp)/pow(e, (_l+1)/2.);
        complex c = (cs[0]*(f-f0)+cs[1]*e*fp+cs[2]*e*e*fpp)/pow(e, (_l+2)/2.);
        complex d = (ds[0]*(f-f0)+ds[1]*e*fp+ds[2]*e*e*fpp)/pow(e, (_l+3)/2.);

        return {a, b, c, d};
    };

    // -----------------------------------------------------------------------
    // Evaluate the `basis' function. This deviates from the typical 
    // defintion by not including the overall factor of the omnes function

    complex raw_iteration::integral(unsigned int i, complex sc)
    {
        if (is_zero(sc) || _zeroth) return 0.;
        
        // If we're sufficiently far from pth we can just integrate without issue
        bool no_problem = (real(sc) < _sth || abs(imag(sc)) > _settings._infinitesimal);
        if  (no_problem) return disperse_with_pth(i, sc, {_sth, _settings._cutoff});

        // If we're too close to the real line, we evalaute with ieps perscriptions
        double s = real(sc), eps = sign(imag(sc))*_settings._infinitesimal;

        // Split the integrals into two pieces, one which contains the pth singularity
        // and another with the cauchy singularity
        double p    = (s + _pth)/2.;
        std::array<double,2> lower = {_sth, p}, upper  = {p, _settings._cutoff};

        // If we are evaluating exactly at this point we have a problem
        // If we're too close to pth just evaluate above and below it and linear interpolate
        bool in_excluded = (s >= _pth - _settings._exclusion_offsets[0]) &&
                           (s <= _pth + _settings._exclusion_offsets[1]) && _initialized;
        if (in_excluded) return (eps > 0) ? _re_excluded_above[i]->Eval(s) + I*_im_excluded_above[i]->Eval(s)
                                          : _re_excluded_below[i]->Eval(s) + I*_im_excluded_below[i]->Eval(s);

        // Else evaluate the integrals
        if (p <= _pth) return disperse_with_cauchy(i, s+I*eps, lower) + disperse_with_pth   (i, s+I*eps, upper);
                       return disperse_with_pth   (i, s+I*eps, lower) + disperse_with_cauchy(i, s+I*eps, upper);
    };

    // -----------------------------------------------------------------------

    // Q functions analytically do integrals. 
    // These are of the form \int dx 1\frac{1}{(pth-x)^{n/2}(x-s-ieps)}
    // and can be defined recoursively but recursion is slower than nonrecursion
    complex raw_iteration::Q(int n, complex s, std::array<double,2> bounds)
    {
        if (n <= 0 || n%2==0) return 0.;
        complex ks = k(s), kx = k(bounds[0]), ky = k(bounds[1]);
        if (n == 1) return 2*(atanh(kx/ks)-atanh(ky/ks))/ks;
        return (2/ky-2/kx+Q(n-2,s,bounds))/(_pth-s)/(n-2);
    };

    // -----------------------------------------------------------------------
    // Evaluate the integral in different forms depending on where s is

    // This is the integral which contains and handles the pth singularity
    complex raw_iteration::disperse_with_pth(unsigned int i, complex s, std::array<double,2> bounds)
    {
        using namespace boost::math::quadrature;
        auto fdx = [this,i,s](double x){ return regularized_integrand(i,x)/(x-s); };
        // Integrate on either side of the pth singularity 
        complex integral = gauss_kronrod<double,N_GAUSS_PSEUDO>::integrate(fdx, bounds[0], _pth, _settings._pseudo_integrator_depth, 1.E-9, NULL)
                         + gauss_kronrod<double,N_GAUSS_PSEUDO>::integrate(fdx, _pth, bounds[1], _settings._pseudo_integrator_depth, 1.E-9, NULL);
        // Add back the analytic pieces we subtracted before
        auto coeffs = (real(s) < _pth) ? _below_pth_expansion[i] : _above_pth_expansion[i];
        for (int i = 0; i <= _l; i++) integral += coeffs[i] * Q(_n-2*i,s,bounds);
        return integral;
    };

    // This is the integral which contains and handles the cauchy singularity
    complex raw_iteration::disperse_with_cauchy(unsigned int i, complex s, std::array<double,2> bounds)
    {
        using namespace boost::math::quadrature;
        complex a = half_regularized_integrand(i, real(s));
        auto fdx = [this,i,s,a](double x)
        { 
            return (half_regularized_integrand(i,x) - a)/(x-s)/pow(k(x),_n); 
        };
        complex integral = gauss_kronrod<double,N_GAUSS_CAUCHY>::integrate(fdx, bounds[0], real(s), _settings._cauchy_integrator_depth, 1.E-9, NULL)
                         + gauss_kronrod<double,N_GAUSS_CAUCHY>::integrate(fdx, real(s), bounds[1], _settings._cauchy_integrator_depth, 1.E-9, NULL);
        return integral + a*Q(_n,s,bounds);
    };
}; // namespace iterateKT<|MERGE_RESOLUTION|>--- conflicted
+++ resolved
@@ -81,17 +81,7 @@
     // nu given by n_singularity
     complex raw_iteration::half_regularized_integrand(unsigned int i, double s)
     {
-<<<<<<< HEAD
         if (are_equal(s, _sth, _settings._infinitesimal)) return 0.;
-=======
-        if (i >= _re_inhom.size()) fatal("raw_iteration", "Requested out of scope basis function!");
-        if (_initialized)       return _re_halfreg[i]->Eval(s) + I*_im_halfreg[i]->Eval(s); 
-        if (are_equal(s, _sth, _settings._infinitesimal)) return 0.;
-
-        // If no interpolation is saved yet, calculate divide by nu explicitly
-        int   n = _n_singularity;
-        auto xi = _settings._matching_intervals;
->>>>>>> 03be8e01
 
         auto     xi = _settings._matching_intervals;
         complex nus = pow(_kinematics->nu(s, xi), _n);
