--- conflicted
+++ resolved
@@ -53,7 +53,6 @@
 
     // Doubly differential 
     double raw_amplitude::differential_width(double s, double t)
-<<<<<<< HEAD
     {
         double u = _kinematics->Sigma() - s - t;
 
@@ -253,18 +252,6 @@
         f = d2FdXdY;
 
         return {g, h, j, k, f};
-=======
-    {
-        double u = _kinematics->Sigma() - s - t;
-
-        bool in_physical_region = (std::real(_kinematics->kibble(s, t, u)) >= 0);
-        if (!in_physical_region)
-        {
-            return error("amplitude::differential_width", 
-                         "Evaluating outside decay region!", NaN<double>());
-        };
-
-        return norm(evaluate(s, t, u))/prefactors()/helicity_factor();
     };
 
     // Singly differential 
@@ -289,7 +276,6 @@
         double min = std::real(_kinematics->t_minus(s));
         double max = std::real(_kinematics->t_plus(s));
         return gauss_kronrod<double,N_GAUSS_ANGULAR>::integrate(fdx, min, max, 0, 1.E-9, NULL);
->>>>>>> 03be8e01
     };
 
     // Fully integrated width
